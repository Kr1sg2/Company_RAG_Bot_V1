--- conflicted
+++ resolved
@@ -2,10 +2,7 @@
 .env
 .env.*
 .env.*.local
-<<<<<<< HEAD
-=======
 !.env.example
->>>>>>> 7f9a9343
 *.env
 # db/vector
 backend/chroma_db/
